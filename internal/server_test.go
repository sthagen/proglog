package proglog

import (
	"context"
	"crypto/tls"
	"crypto/x509"
	"io/ioutil"
	"net"
	"os/user"
	"path/filepath"
	"reflect"
	"testing"
	"time"

	"github.com/travisjeffery/go-dynaport"
	api "github.com/travisjeffery/proglog/api/v1"
	"github.com/travisjeffery/proglog/internal/log"
	"google.golang.org/grpc"
	"google.golang.org/grpc/credentials"
)

func TestServer(t *testing.T) {
	for scenario, fn := range map[string]func(t *testing.T, client api.LogClient, config *Config){
		"consume empty log fails":                             testConsumeEmpty,
		"produce/consume a message to/from the log succeeeds": testProduceConsume,
		"consume past log boundary fails":                     testConsumePastBoundary,
		"produce/consume stream succeeds":                     testProduceConsumeStream,
		"replication succeeds":                                testReplication,
	} {
		t.Run(scenario, func(t *testing.T) {
			client, config, teardown := testSetup(t, nil)
			defer teardown()
			fn(t, client, config)
		})
	}
}

func testConsumeEmpty(t *testing.T, client api.LogClient, config *Config) {
	consume, err := client.Consume(context.Background(), &api.ConsumeRequest{
		Offset: 0,
	})
	if consume != nil {
		t.Fatalf("got consume: %v, want: nil", consume)
	}
	got, want := grpc.Code(err), grpc.Code(api.ErrOffsetOutOfRange{}.GRPCStatus().Err())
	if got != want {
		t.Fatalf("got code: %v, want: %v, err: %v", got, want, err)
	}
}

func testProduceConsume(t *testing.T, client api.LogClient, config *Config) {
	ctx := context.Background()

	want := &api.RecordBatch{
		Records: []*api.Record{{
			Value: []byte("hello world"),
		}},
	}

	produce, err := client.Produce(context.Background(), &api.ProduceRequest{
		RecordBatch: want,
	})
	check(t, err)

	consume, err := client.Consume(ctx, &api.ConsumeRequest{
		Offset: produce.FirstOffset,
	})
	check(t, err)
	equal(t, consume.RecordBatch, want)
}

func testConsumePastBoundary(t *testing.T, client api.LogClient, config *Config) {
	ctx := context.Background()

	produce, err := client.Produce(ctx, &api.ProduceRequest{
		RecordBatch: &api.RecordBatch{
			Records: []*api.Record{{
				Value: []byte("hello world"),
			}},
		},
	})
	check(t, err)

	consume, err := client.Consume(ctx, &api.ConsumeRequest{
		Offset: produce.FirstOffset + 1,
	})
	if consume != nil {
		t.Fatal("consume not nil")
	}
	got, want := grpc.Code(err), grpc.Code(api.ErrOffsetOutOfRange{}.GRPCStatus().Err())
	if got != want {
		t.Fatalf("got err: %v, want: %v", got, want)
	}
}

func testProduceConsumeStream(t *testing.T, client api.LogClient, config *Config) {
	ctx := context.Background()

	batches := []*api.RecordBatch{{
		Records: []*api.Record{{
			Value: []byte("first message"),
		}},
	}, {
		Records: []*api.Record{{
			Value: []byte("second message"),
		}},
	}}

	{
		stream, err := client.ProduceStream(ctx)
		check(t, err)

		for offset, batch := range batches {
			err = stream.Send(&api.ProduceRequest{
				RecordBatch: batch,
			})
			check(t, err)
			res, err := stream.Recv()
			check(t, err)
			if res.FirstOffset != uint64(offset) {
				t.Fatalf("got offset: %d, want: %d", res.FirstOffset, offset)
			}
		}

	}

	{
		stream, err := client.ConsumeStream(ctx, &api.ConsumeRequest{Offset: 0})
		check(t, err)

		for _, batch := range batches {
			res, err := stream.Recv()
			check(t, err)
			equal(t, res.RecordBatch, batch)
		}
	}
}

func testReplication(t *testing.T, client1 api.LogClient, config1 *Config) {
	client2, _, teardown2 := testSetup(t, func(config *Config) {
		config.StartJoinAddrs = []string{config1.SerfBindAddr.String()}
	})
	defer teardown2()

	ctx := context.Background()

	want := &api.RecordBatch{
		Records: []*api.Record{{
			Value: []byte("hello world"),
		}},
	}

	produce, err := client1.Produce(ctx, &api.ProduceRequest{
		RecordBatch: want,
	})
	check(t, err)

	consume, err := client1.Consume(ctx, &api.ConsumeRequest{
		Offset: produce.FirstOffset,
	})
	check(t, err)
	equal(t, consume.RecordBatch, want)

	time.Sleep(250 * time.Millisecond)

	consume, err = client2.Consume(ctx, &api.ConsumeRequest{
		Offset: produce.FirstOffset,
	})
	check(t, err)
	equal(t, consume.RecordBatch, want)
}

func testSetup(t *testing.T, fn func(*Config)) (
	client api.LogClient,
	config *Config,
	teardown func(),
) {
	t.Helper()

	ports := dynaport.Get(2)

	rpcAddr := &net.TCPAddr{IP: []byte{127, 0, 0, 1}, Port: ports[0]}
	serfAddr := &net.TCPAddr{IP: []byte{127, 0, 0, 1}, Port: ports[1]}

	l, err := net.Listen("tcp", rpcAddr.String())
	check(t, err)

	rawCACert, err := ioutil.ReadFile(caCrt)
	check(t, err)
	caCertPool := x509.NewCertPool()
	caCertPool.AppendCertsFromPEM(rawCACert)

	clientCrt, err := tls.LoadX509KeyPair(clientCrt, clientKey)
	check(t, err)

	tlsCreds := credentials.NewTLS(&tls.Config{
		Certificates: []tls.Certificate{clientCrt},
		RootCAs:      caCertPool,
	})

	clientOptions := []grpc.DialOption{grpc.WithTransportCredentials(tlsCreds)}
	cc, err := grpc.Dial(l.Addr().String(), clientOptions...)
	check(t, err)

	serverCrt, err := tls.LoadX509KeyPair(serverCrt, serverKey)
	check(t, err)

	tlsCreds = credentials.NewTLS(&tls.Config{
		Certificates: []tls.Certificate{serverCrt},
		ClientAuth:   tls.RequireAndVerifyClientCert,
		ClientCAs:    caCertPool,
	})

	dir, err := ioutil.TempDir("", "server-test")
	check(t, err)

<<<<<<< HEAD
	clog, err := log.NewLog(dir)
	check(t, err)

	config := &Config{
=======
	config = &Config{
>>>>>>> 4d2e7d6f
		RPCAddr:       rpcAddr,
		SerfBindAddr:  serfAddr,
		CommitLog:     clog,
		ClientOptions: clientOptions,
	}
	if fn != nil {
		fn(config)
	}
	server, err := NewAPI(config, grpc.Creds(tlsCreds))
	check(t, err)

	go func() {
		server.Serve(l)
	}()

	client = api.NewLogClient(cc)

	return client, config, func() {
		server.Stop()
		cc.Close()
		l.Close()
	}
}

func check(t *testing.T, err error) {
	t.Helper()
	if err != nil {
		t.Fatal(err)
	}
}

func equal(t *testing.T, got, want interface{}) {
	t.Helper()
	if !reflect.DeepEqual(got, want) {
		t.Fatalf("got: %v, want %v", got, want)
	}
}

var (
	caCrt     = configFile("ca.pem")
	serverCrt = configFile("server.pem")
	serverKey = configFile("server-key.pem")
	clientCrt = configFile("client.pem")
	clientKey = configFile("client-key.pem")
)

func configFile(filename string) string {
	u, err := user.Current()
	if err != nil {
		panic(err)
	}
	return filepath.Join(u.HomeDir, ".proglog", filename)
}<|MERGE_RESOLUTION|>--- conflicted
+++ resolved
@@ -214,14 +214,10 @@
 	dir, err := ioutil.TempDir("", "server-test")
 	check(t, err)
 
-<<<<<<< HEAD
-	clog, err := log.NewLog(dir)
-	check(t, err)
-
-	config := &Config{
-=======
+	clog, err := log.NewLog(dir, log.Config{})
+	check(t, err)
+
 	config = &Config{
->>>>>>> 4d2e7d6f
 		RPCAddr:       rpcAddr,
 		SerfBindAddr:  serfAddr,
 		CommitLog:     clog,
